--- conflicted
+++ resolved
@@ -1,8 +1,4 @@
-<<<<<<< HEAD
 (defproject puppetlabs/trapperkeeper "0.2.0-SNAPSHOT"
-=======
-(defproject puppetlabs/trapperkeeper "0.1.2-SNAPSHOT"
->>>>>>> 2565153f
   :description "We are trapperkeeper.  We are one."
   ;; Abort when version ranges or version conflicts are detected in
   ;; dependencies. Also supports :warn to simply emit warnings.
@@ -10,13 +6,7 @@
   :pedantic? :abort
   :dependencies [[org.clojure/clojure "1.5.1"]
                  [org.clojure/tools.logging "0.2.6"]
-<<<<<<< HEAD
-                 [puppetlabs/kitchensink "0.4.1"]
-=======
                  [puppetlabs/kitchensink "0.4.2"]
-                 [org.eclipse.jetty/jetty-server "7.6.1.v20120215"]
-                 [ring/ring-servlet "1.1.8"]
->>>>>>> 2565153f
                  [prismatic/plumbing "0.1.0"]
                  [org.clojure/tools.nrepl "0.2.3"]
                  [log4j "1.2.17"
